--- conflicted
+++ resolved
@@ -392,56 +392,60 @@
   const renderer = option.pool
     ? await option.pool.acquire()
     : createRenderer({
-        mode: "tile",
-        ratio: option.tileScale,
-        styleJSON: option.styleJSON,
+      mode: "tile",
+      ratio: option.tileScale,
+      styleJSON: option.styleJSON,
+    });
+  mode: "tile",
+    ratio: option.tileScale,
+      styleJSON: option.styleJSON,
       });
 
-  return await new Promise((resolve, reject) => {
-    const isNeedHack = option.z === 0 && option.tileSize === 256;
-    const hackTileSize = isNeedHack ? option.tileSize * 2 : option.tileSize;
-
-    renderer.render(
-      {
-        zoom: option.z > 0 && option.tileSize === 256 ? option.z - 1 : option.z,
-        center: getLonLatFromXYZ(option.x, option.y, option.z, "center", "xyz"),
-        width: hackTileSize,
-        height: hackTileSize,
-        pitch: option.pitch ?? 0,
-        bearing: option.bearing ?? 0,
-      },
-      (error, data) => {
-        option.pool ? option.pool.release(renderer) : renderer.release();
-
-        if (error) {
-          return reject(error);
-        }
-
-        const tileSize = hackTileSize * option.tileScale;
-        const originTileSize = Math.round(tileSize);
-        const targetTileSize = isNeedHack
-          ? Math.round(tileSize / 2)
-          : undefined;
-
-        createImageOutput(data, {
-          rawOption: {
-            premultiplied: true,
-            width: originTileSize,
-            height: originTileSize,
-            channels: 4,
-          },
-          format: option.format,
-          base64: option.base64,
-          grayscale: option.grayscale,
-          filePath: option.filePath,
-          width: targetTileSize,
-          height: targetTileSize,
-        })
-          .then(resolve)
-          .catch(reject);
-      }
-    );
-  });
+return await new Promise((resolve, reject) => {
+  const isNeedHack = option.z === 0 && option.tileSize === 256;
+  const hackTileSize = isNeedHack ? option.tileSize * 2 : option.tileSize;
+
+  renderer.render(
+    {
+      zoom: option.z > 0 && option.tileSize === 256 ? option.z - 1 : option.z,
+      center: getLonLatFromXYZ(option.x, option.y, option.z, "center", "xyz"),
+      width: hackTileSize,
+      height: hackTileSize,
+      pitch: option.pitch ?? 0,
+      bearing: option.bearing ?? 0,
+    },
+    (error, data) => {
+      option.pool ? option.pool.release(renderer) : renderer.release();
+
+      if (error) {
+        return reject(error);
+      }
+
+      const tileSize = hackTileSize * option.tileScale;
+      const originTileSize = Math.round(tileSize);
+      const targetTileSize = isNeedHack
+        ? Math.round(tileSize / 2)
+        : undefined;
+
+      createImageOutput(data, {
+        rawOption: {
+          premultiplied: true,
+          width: originTileSize,
+          height: originTileSize,
+          channels: 4,
+        },
+        format: option.format,
+        base64: option.base64,
+        grayscale: option.grayscale,
+        filePath: option.filePath,
+        width: targetTileSize,
+        height: targetTileSize,
+      })
+        .then(resolve)
+        .catch(reject);
+    }
+  );
+});
 }
 
 /**
@@ -453,52 +457,56 @@
   const renderer = option.pool
     ? await option.pool.acquire()
     : createRenderer({
-        mode: "static",
-        ratio: option.tileScale,
-        styleJSON: option.styleJSON,
+      mode: "static",
+      ratio: option.tileScale,
+      styleJSON: option.styleJSON,
+    });
+  mode: "static",
+    ratio: option.tileScale,
+      styleJSON: option.styleJSON,
       });
 
-  return await new Promise((resolve, reject) => {
-    const sizes = calculateSizes(option.zoom, option.bbox, option.tileSize);
-
-    renderer.render(
-      {
-        zoom: option.zoom,
-        center: [
-          (option.bbox[0] + option.bbox[2]) / 2,
-          (option.bbox[1] + option.bbox[3]) / 2,
-        ],
-        width: sizes.width,
-        height: sizes.height,
-        pitch: option.pitch ?? 0,
-        bearing: option.bearing ?? 0,
-      },
-      (error, data) => {
-        option.pool ? option.pool.release(renderer) : renderer.release();
-
-        if (error) {
-          return reject(error);
-        }
-
-        createImageOutput(data, {
-          rawOption: {
-            premultiplied: true,
-            width: Math.round(option.tileScale * sizes.width),
-            height: Math.round(option.tileScale * sizes.height),
-            channels: 4,
-          },
-          format: option.format,
-          base64: option.base64,
-          grayscale: option.grayscale,
-          width: option.width,
-          height: option.height,
-          filePath: option.filePath,
-        })
-          .then(resolve)
-          .catch(reject);
-      }
-    );
-  });
+return await new Promise((resolve, reject) => {
+  const sizes = calculateSizes(option.zoom, option.bbox, option.tileSize);
+
+  renderer.render(
+    {
+      zoom: option.zoom,
+      center: [
+        (option.bbox[0] + option.bbox[2]) / 2,
+        (option.bbox[1] + option.bbox[3]) / 2,
+      ],
+      width: sizes.width,
+      height: sizes.height,
+      pitch: option.pitch ?? 0,
+      bearing: option.bearing ?? 0,
+    },
+    (error, data) => {
+      option.pool ? option.pool.release(renderer) : renderer.release();
+
+      if (error) {
+        return reject(error);
+      }
+
+      createImageOutput(data, {
+        rawOption: {
+          premultiplied: true,
+          width: Math.round(option.tileScale * sizes.width),
+          height: Math.round(option.tileScale * sizes.height),
+          channels: 4,
+        },
+        format: option.format,
+        base64: option.base64,
+        grayscale: option.grayscale,
+        width: option.width,
+        height: option.height,
+        filePath: option.filePath,
+      })
+        .then(resolve)
+        .catch(reject);
+    }
+  );
+});
 }
 
 /**
@@ -529,917 +537,945 @@
       Array.from({ length: xSplits * ySplits }, async (_, i) => {
         const xi = Math.floor(i / ySplits);
         const yi = i % ySplits;
-
-        const subMinX = minX + xi * xStep;
-        const subMinY = minY + yi * yStep;
-        const subMaxX = subMinX + xStep;
-        const subMaxY = subMinY + yStep;
-
-        const subBBox = [
-          ...xy3857ToLonLat4326(subMinX, subMinY),
-          ...xy3857ToLonLat4326(subMaxX, subMaxY),
-        ];
-
-<<<<<<< HEAD
-        const subSizes = calculateSizes(option.zoom, subBBox, option.tileSize);
-=======
-        const subSizes = calculateSizes(
-          option.zoom,
-          subBBox,
-          option.tileScale,
-          option.tileSize
+        const compositesOption = await Promise.all(
+          Array.from({ length: xSplits * ySplits }, async (_, i) => {
+            const xi = Math.floor(i / ySplits);
+            const yi = i % ySplits;
+
+            const subMinX = minX + xi * xStep;
+            const subMinY = minY + yi * yStep;
+            const subMaxX = subMinX + xStep;
+            const subMaxY = subMinY + yStep;
+            const subMinX = minX + xi * xStep;
+            const subMinY = minY + yi * yStep;
+            const subMaxX = subMinX + xStep;
+            const subMaxY = subMinY + yStep;
+
+            const subBBox = [
+              ...xy3857ToLonLat4326(subMinX, subMinY),
+              ...xy3857ToLonLat4326(subMaxX, subMaxY),
+            ];
+            const subBBox = [
+              ...xy3857ToLonLat4326(subMinX, subMinY),
+              ...xy3857ToLonLat4326(subMaxX, subMaxY),
+            ];
+
+            const subSizes = calculateSizes(option.zoom, subBBox, option.tileSize);
+
+            return {
+              limitInputPixels: false,
+              input: await renderImageStaticData({
+                styleJSON: option.styleJSON,
+                tileScale: option.tileScale,
+                tileSize: option.tileSize,
+                format: option.format,
+                pitch: option.pitch,
+                bearing: option.bearing,
+                bbox: subBBox,
+                zoom: option.zoom,
+              }),
+              left: xi * Math.round(option.tileScale * subSizes.width),
+              top:
+                totalHeight -
+                (yi + 1) * Math.round(option.tileScale * subSizes.height),
+            };
+          })
         );
->>>>>>> 42d17fbb
-
-        return {
-          limitInputPixels: false,
-          input: await renderImageStaticData({
-            styleJSON: option.styleJSON,
-            tileScale: option.tileScale,
-            tileSize: option.tileSize,
-            format: option.format,
-            pitch: option.pitch,
-            bearing: option.bearing,
-            bbox: subBBox,
-            zoom: option.zoom,
-          }),
-<<<<<<< HEAD
-          left: xi * Math.round(option.tileScale * subSizes.width),
-          top:
-            totalHeight -
-            (yi + 1) * Math.round(option.tileScale * subSizes.height),
-=======
-          left: xi * subSizes.width,
-          top: sizes.height - (yi + 1) * subSizes.height,
->>>>>>> 42d17fbb
-        };
-      })
-    );
-
-    return await createImageOutput(undefined, {
-      createOption: {
-        width: totalWidth,
-        height: totalHeight,
-        channels: 4,
-        background: { r: 255, g: 255, b: 255, alpha: 0 },
-      },
-      compositesOption: compositesOption,
+
+        return await createImageOutput(undefined, {
+          createOption: {
+            width: totalWidth,
+            height: totalHeight,
+            channels: 4,
+            background: { r: 255, g: 255, b: 255, alpha: 0 },
+          },
+          compositesOption: compositesOption,
+          format: option.format,
+          width: option.width,
+          height: option.height,
+          base64: option.base64,
+          grayscale: option.grayscale,
+        });
+      }
+}
+
+  /**
+   * Render StyleJSONs
+   * @param {{ styleJSON: object, tileScale: number, tileSize: 256|512, zoom: number, bbox: [number, number, number, number], width: number, height: number, format: "jpeg"|"jpg"|"png"|"webp"|"gif", base64: boolean, grayscale: boolean }[]} overlays StyleJSON overlays
+   * @returns {Promise<Buffer[]|string[]>} Response
+   */
+  export async function renderStyleJSONs(overlays) {
+    const targetOverlays = Array(overlays.length);
+
+    async function renderImageData(idx) {
+      targetOverlays[idx] = await renderStyleJSON(overlays[idx]);
+    }
+
+    // Batch run
+    await handleConcurrency(os.cpus().length, renderImageData, overlays);
+    await handleConcurrency(os.cpus().length, renderImageData, overlays);
+
+    return targetOverlays;
+  }
+
+  /**
+   * Render SVG
+   * @param {{ image: string, width: number, height: number, format: "jpeg"|"jpg"|"png"|"webp"|"gif", base64: boolean, grayscale: boolean, filePath: string }} option Option object
+   * @returns {Promise<Buffer|string|void>}
+   */
+  async function renderSVG(option) {
+    return await createImageOutput(base64ToBuffer(option.image), {
       format: option.format,
       width: option.width,
       height: option.height,
       base64: option.base64,
       grayscale: option.grayscale,
+      filePath: option.filePath,
+    });
+    return await createImageOutput(base64ToBuffer(option.image), {
+      format: option.format,
+      width: option.width,
+      height: option.height,
+      base64: option.base64,
+      grayscale: option.grayscale,
+      filePath: option.filePath,
     });
   }
-}
-
-/**
- * Render StyleJSONs
- * @param {{ styleJSON: object, tileScale: number, tileSize: 256|512, zoom: number, bbox: [number, number, number, number], width: number, height: number, format: "jpeg"|"jpg"|"png"|"webp"|"gif", base64: boolean, grayscale: boolean }[]} overlays StyleJSON overlays
- * @returns {Promise<Buffer[]|string[]>} Response
- */
-export async function renderStyleJSONs(overlays) {
-  const targetOverlays = Array(overlays.length);
-
-  async function renderImageData(idx) {
-    targetOverlays[idx] = await renderStyleJSON(overlays[idx]);
+
+  /**
+   * Render SVGs
+   * @param {{ image: string, width: number, height: number, format: "jpeg"|"jpg"|"png"|"webp"|"gif", base64: boolean, grayscale: boolean }[]} overlays SVG overlays
+   * @returns {Promise<Buffer[]|string[]>}
+   */
+  export async function renderSVGs(overlays) {
+    const targetOverlays = Array(overlays.length);
+
+    async function renderImageData(idx) {
+      targetOverlays[idx] = await renderSVG(overlays[idx]);
+    }
+
+    // Batch run
+    await handleConcurrency(os.cpus().length, renderImageData, overlays);
+    await handleConcurrency(os.cpus().length, renderImageData, overlays);
+
+    return targetOverlays;
   }
 
-  // Batch run
-  await handleConcurrency(os.cpus().length, renderImageData, overlays);
-
-  return targetOverlays;
-}
-
-/**
- * Render SVG
- * @param {{ image: string, width: number, height: number, format: "jpeg"|"jpg"|"png"|"webp"|"gif", base64: boolean, grayscale: boolean, filePath: string }} option Option object
- * @returns {Promise<Buffer|string|void>}
- */
-async function renderSVG(option) {
-  return await createImageOutput(base64ToBuffer(option.image), {
-    format: option.format,
-    width: option.width,
-    height: option.height,
-    base64: option.base64,
-    grayscale: option.grayscale,
-    filePath: option.filePath,
-  });
-}
-
-/**
- * Render SVGs
- * @param {{ image: string, width: number, height: number, format: "jpeg"|"jpg"|"png"|"webp"|"gif", base64: boolean, grayscale: boolean }[]} overlays SVG overlays
- * @returns {Promise<Buffer[]|string[]>}
- */
-export async function renderSVGs(overlays) {
-  const targetOverlays = Array(overlays.length);
-
-  async function renderImageData(idx) {
-    targetOverlays[idx] = await renderSVG(overlays[idx]);
+  /**
+   * Add frame to Image
+   * @param {{ filePath: string|Buffer, bbox: [number, number, number, number] }} input Input object
+   * @param {{ image: Buffer, bbox: [number, number, number, number] }[]} overlays Array of overlay object
+   * @param {{ frameMargin: number, frameInnerColor: string, frameInnerWidth: number, frameInnerStyle: "solid"|"dashed"|"longDashed"|"dotted"|"dashedDot", frameOuterColor: string, frameOuterWidth: number, frameOuterStyle: "solid"|"dashed"|"longDashed"|"dotted"|"dashedDot", frameSpace: number, tickLabelFormat: "D"|"DMS"|"DMSD", majorTickStep: number, minorTickStep: number, majorTickWidth: number, minorTickWidth: number, majorTickSize: number, minorTickSize: number, majorTickLabelSize: number, minorTickLabelSize: number, majorTickColor: string, minorTickColor: string, majorTickLabelColor: string, minorTickLabelColor: string, majorTickLabelFont: string, minorTickLabelFont: string, xTickLabelOffset: number, yTickLabelOffset: number, xTickEnd: boolean, xTickMajorLabelRotation: number, xTickMinorLabelRotation: number, yTickMajorLabelRotation: number, yTickEnd: boolean, yTickMinorLabelRotation: number }} frame Frame object
+   * @param {{ majorGridStyle: "solid"|"dashed"|"longDashed"|"dotted"|"dashedDot", majorGridWidth: number, majorGridStep: number, majorGridColor: string, minorGridStyle: "solid"|"dashed"|"longDashed"|"dotted"|"dashedDot", minorGridWidth: number, minorGridStep: number, minorGridColor: string }} grid Grid object
+   * @param {{ format: "jpeg"|"jpg"|"png"|"webp"|"gif", width: number, height: number, base64: boolean, grayscale: boolean }} output Output object
+   * @returns {Promise<Buffer|string>} Response
+   */
+  export async function addFrame(input, overlays, frame, grid, output) {
+    return await addFrameToImage(
+      {
+        image: base64ToBuffer(input.image),
+        bbox: input.bbox,
+      },
+      overlays,
+      frame,
+      grid,
+      output
+    );
   }
 
-  // Batch run
-  await handleConcurrency(os.cpus().length, renderImageData, overlays);
-
-  return targetOverlays;
-}
-
-/**
- * Add frame to Image
- * @param {{ filePath: string|Buffer, bbox: [number, number, number, number] }} input Input object
- * @param {{ image: Buffer, bbox: [number, number, number, number] }[]} overlays Array of overlay object
- * @param {{ frameMargin: number, frameInnerColor: string, frameInnerWidth: number, frameInnerStyle: "solid"|"dashed"|"longDashed"|"dotted"|"dashedDot", frameOuterColor: string, frameOuterWidth: number, frameOuterStyle: "solid"|"dashed"|"longDashed"|"dotted"|"dashedDot", frameSpace: number, tickLabelFormat: "D"|"DMS"|"DMSD", majorTickStep: number, minorTickStep: number, majorTickWidth: number, minorTickWidth: number, majorTickSize: number, minorTickSize: number, majorTickLabelSize: number, minorTickLabelSize: number, majorTickColor: string, minorTickColor: string, majorTickLabelColor: string, minorTickLabelColor: string, majorTickLabelFont: string, minorTickLabelFont: string, xTickLabelOffset: number, yTickLabelOffset: number, xTickEnd: boolean, xTickMajorLabelRotation: number, xTickMinorLabelRotation: number, yTickMajorLabelRotation: number, yTickEnd: boolean, yTickMinorLabelRotation: number }} frame Frame object
- * @param {{ majorGridStyle: "solid"|"dashed"|"longDashed"|"dotted"|"dashedDot", majorGridWidth: number, majorGridStep: number, majorGridColor: string, minorGridStyle: "solid"|"dashed"|"longDashed"|"dotted"|"dashedDot", minorGridWidth: number, minorGridStep: number, minorGridColor: string }} grid Grid object
- * @param {{ format: "jpeg"|"jpg"|"png"|"webp"|"gif", width: number, height: number, base64: boolean, grayscale: boolean }} output Output object
- * @returns {Promise<Buffer|string>} Response
- */
-export async function addFrame(input, overlays, frame, grid, output) {
-  return await addFrameToImage(
-    {
-      image: base64ToBuffer(input.image),
-      bbox: input.bbox,
-    },
-    overlays,
-    frame,
-    grid,
-    output
-  );
-}
-
-/**
- * Render high quality PDF
- * @param {object} input Input object
- * @param {object} preview Preview object
- * @param {object} output Output object
- * @returns {Promise<Buffer[]|string[]>}
- */
-export async function renderHighQualityPDF(input, preview, output) {
-  return await renderImageToHighQualityPDF(
-    {
-      images: input.images.map((item) => ({
-        image: base64ToBuffer(item.image),
-        res: item.resolution,
-      })),
-    },
-    preview,
-    output
-  );
-}
-
-/**
- * Render PDF
- * @param {object} input Input object
- * @param {object} preview Preview object
- * @param {object} output Output object
- * @returns {Promise<Buffer|string[]>}
- */
-export async function renderPDF(input, preview, output) {
-  return await renderImageToPDF(
-    {
-      images: input.images.map(base64ToBuffer),
-    },
-    preview,
-    output
-  );
-}
-
-/**
- * Render MBTiles tiles
- * @param {string} id Style ID
- * @param {string} filePath Exported file path
- * @param {object} metadata Metadata object
- * @param {number} maxRendererPoolSize Max renderer pool size
- * @param {number} concurrency Concurrency
- * @param {boolean} storeTransparent Is store transparent tile?
- * @param {boolean} createOverview Is create overview?
- * @param {number} tileScale Tile scale
- * @param {256|512} tileSize Tile size
- * @param {string|number|boolean} refreshBefore Date string in format "YYYY-MM-DDTHH:mm:ss"/Number of days before which files should be refreshed/Compare MD5
- * @returns {Promise<void>}
- */
-export async function renderMBTilesTiles(
-  id,
-  filePath,
-  metadata,
-  maxRendererPoolSize,
-  concurrency,
-  storeTransparent,
-  createOverview,
-  tileScale,
-  tileSize,
-  refreshBefore
-) {
-  const startTime = Date.now();
-
-  let source;
-  let styleJSON;
-  let pool;
-
-  try {
-    /* Calculate summary */
-    const { targetCoverages, realBBox, total, tileBounds } = getTileBounds({
-      bbox: metadata.bounds,
-      minZoom: metadata.minzoom,
-      maxZoom: metadata.maxzoom,
-    });
-
-    let log = `Rendering ${total} tiles of style "${id}" to mbtiles with:`;
-    log += `\n\tFile path: ${filePath}`;
-    log += `\n\tStore transparent: ${storeTransparent}`;
-    log += `\n\tMax renderer pool size: ${maxRendererPoolSize} - Concurrency: ${concurrency}`;
-    log += `\n\tCreate overview: ${createOverview}`;
-    log += `\n\tFormat: ${metadata.format} - Tile scale: ${tileScale} - Tile size: ${tileSize}`;
-    log += `\n\tBBox: ${JSON.stringify(metadata.bounds)}- Minzoom: ${metadata.minzoom} - Maxzoom: ${metadata.maxzoom}`;
-
-    let refreshTimestamp;
-    if (typeof refreshBefore === "string") {
-      refreshTimestamp = new Date(refreshBefore).getTime();
-
-      log += `\n\tRefresh before: ${refreshBefore}`;
-    } else if (typeof refreshBefore === "number") {
-      const now = new Date();
-
-      refreshTimestamp = now.setDate(now.getDate() - refreshBefore);
-
-      log += `\n\tOld than: ${refreshBefore} days`;
-    } else if (refreshBefore === true) {
-      refreshTimestamp = true;
-
-      log += `\n\tRefresh before: Check MD5`;
+  /**
+   * Render high quality PDF
+   * @param {object} input Input object
+   * @param {object} preview Preview object
+   * @param {object} output Output object
+   * @returns {Promise<Buffer[]|string[]>}
+   */
+  export async function renderHighQualityPDF(input, preview, output) {
+    return await renderImageToHighQualityPDF(
+      {
+        images: input.images.map((item) => ({
+          image: base64ToBuffer(item.image),
+          res: item.resolution,
+        })),
+      },
+      preview,
+      output
+    );
+  }
+
+  /**
+   * Render PDF
+   * @param {object} input Input object
+   * @param {object} preview Preview object
+   * @param {object} output Output object
+   * @returns {Promise<Buffer|string[]>}
+   */
+  export async function renderPDF(input, preview, output) {
+    return await renderImageToPDF(
+      {
+        images: input.images.map(base64ToBuffer),
+      },
+      preview,
+      output
+    );
+  }
+
+  /**
+   * Render MBTiles tiles
+   * @param {string} id Style ID
+   * @param {string} filePath Exported file path
+   * @param {object} metadata Metadata object
+   * @param {number} maxRendererPoolSize Max renderer pool size
+   * @param {number} concurrency Concurrency
+   * @param {boolean} storeTransparent Is store transparent tile?
+   * @param {boolean} createOverview Is create overview?
+   * @param {number} tileScale Tile scale
+   * @param {256|512} tileSize Tile size
+   * @param {string|number|boolean} refreshBefore Date string in format "YYYY-MM-DDTHH:mm:ss"/Number of days before which files should be refreshed/Compare MD5
+   * @returns {Promise<void>}
+   */
+  export async function renderMBTilesTiles(
+    id,
+    filePath,
+    metadata,
+    maxRendererPoolSize,
+    concurrency,
+    storeTransparent,
+    createOverview,
+    tileScale,
+    tileSize,
+    refreshBefore
+  ) {
+    const startTime = Date.now();
+
+    let source;
+    let styleJSON;
+    let pool;
+
+    try {
+      /* Calculate summary */
+      const { targetCoverages, realBBox, total, tileBounds } = getTileBounds({
+        bbox: metadata.bounds,
+        minZoom: metadata.minzoom,
+        maxZoom: metadata.maxzoom,
+      });
+
+      let log = `Rendering ${total} tiles of style "${id}" to mbtiles with:`;
+      log += `\n\tFile path: ${filePath}`;
+      log += `\n\tStore transparent: ${storeTransparent}`;
+      log += `\n\tMax renderer pool size: ${maxRendererPoolSize} - Concurrency: ${concurrency}`;
+      log += `\n\tCreate overview: ${createOverview}`;
+      log += `\n\tFormat: ${metadata.format} - Tile scale: ${tileScale} - Tile size: ${tileSize}`;
+      log += `\n\tBBox: ${JSON.stringify(metadata.bounds)}- Minzoom: ${metadata.minzoom} - Maxzoom: ${metadata.maxzoom}`;
+
+      let refreshTimestamp;
+      if (typeof refreshBefore === "string") {
+        refreshTimestamp = new Date(refreshBefore).getTime();
+
+        log += `\n\tRefresh before: ${refreshBefore}`;
+      } else if (typeof refreshBefore === "number") {
+        const now = new Date();
+
+        refreshTimestamp = now.setDate(now.getDate() - refreshBefore);
+
+        log += `\n\tOld than: ${refreshBefore} days`;
+      } else if (refreshBefore === true) {
+        refreshTimestamp = true;
+
+        log += `\n\tRefresh before: Check MD5`;
+      }
+
+      printLog("info", log);
+
+      /* Open MBTiles SQLite database */
+      printLog("info", "Creating MBTiles...");
+
+      source = await openMBTilesDB(
+        filePath,
+        true,
+        30000 // 30 secs
+      );
+
+      /* Get tile extra info */
+      let tileExtraInfo;
+
+      if (refreshTimestamp) {
+        try {
+          printLog("info", `Get tile extra info from "${filePath}"...`);
+
+          tileExtraInfo = getMBTilesTileExtraInfoFromCoverages(
+            source,
+            targetCoverages,
+            refreshTimestamp === true
+          );
+        } catch (error) {
+          printLog(
+            "error",
+            `Failed to get tile extra info from "${filePath}": ${error}`
+          );
+
+          tileExtraInfo = {};
+        }
+      }
+
+      /* Update MBTiles metadata */
+      printLog("info", "Updating MBTiles metadata...");
+
+      await updateMBTilesMetadata(
+        source,
+        {
+          ...metadata,
+          bounds: realBBox,
+        },
+        30000 // 30 secs
+      );
+
+      /* Create renderer pool */
+      const item = config.styles[id];
+      styleJSON = await getRenderedStyleJSON(item.path);
+
+      if (maxRendererPoolSize) {
+        pool = createPool(
+          {
+            create: () =>
+              createRenderer({
+                mode: "tile",
+                ratio: tileScale,
+                styleJSON: styleJSON,
+              }),
+            create: () =>
+              createRenderer({
+                mode: "tile",
+                ratio: tileScale,
+                styleJSON: styleJSON,
+              }),
+            destroy: (renderer) => renderer.release(),
+          },
+          {
+            min: 1,
+            max: maxRendererPoolSize,
+          }
+        );
+      }
+
+      async function renderTileData(z, x, y, tasks) {
+        const tileName = `${z}/${x}/${y}`;
+
+        const completeTasks = tasks.completeTasks;
+
+        try {
+          if (refreshTimestamp === true) {
+            printLog(
+              "info",
+              `Rendering style "${id}" - Tile "${tileName}" - ${completeTasks}/${total}...`
+            );
+
+            // Rendered data
+            const data = await renderImageTileData({
+              pool: pool,
+              styleJSON: styleJSON,
+              tileScale: tileScale,
+              tileSize: tileSize,
+              z: z,
+              x: x,
+              y: y,
+              format: metadata.format,
+            });
+
+            if (tileExtraInfo[tileName] === calculateMD5(data)) {
+              return;
+            }
+
+            // Store data
+            await cacheMBtilesTileData(source, z, x, y, data, storeTransparent);
+          } else {
+            if (refreshTimestamp && tileExtraInfo[tileName] >= refreshTimestamp) {
+              return;
+            }
+
+            printLog(
+              "info",
+              `Rendering style "${id}" - Tile "${tileName}" - ${completeTasks}/${total}...`
+            );
+
+            // Rendered data
+            const data = await renderImageTileData({
+              pool: pool,
+              styleJSON: styleJSON,
+              tileScale: tileScale,
+              tileSize: tileSize,
+              z: z,
+              x: x,
+              y: y,
+              format: metadata.format,
+            });
+
+            // Store data
+            await cacheMBtilesTileData(source, z, x, y, data, storeTransparent);
+          }
+        } catch (error) {
+          printLog(
+            "error",
+            `Failed to render style "${id}" - Tile "${tileName}" - ${completeTasks}/${total}: ${error}`
+          );
+        }
+      }
+
+      // Render tiles with concurrency
+      printLog("info", "Rendering tiles to MBTiles...");
+
+      await handleTilesConcurrency(concurrency, renderTileData, tileBounds, item);
+      await handleTilesConcurrency(concurrency, renderTileData, tileBounds, item);
+
+      /* Create overviews */
+      if (createOverview) {
+        printLog("info", `Creating overviews...`);
+
+        await addMBTilesOverviews(source, concurrency, tileSize);
+
+        printLog("info", "Calculating tile extra info...");
+
+        await calculateMBTilesTileExtraInfo(source);
+      }
+
+      printLog(
+        "info",
+        `Completed render ${total} tiles of style "${id}" to mbtiles after ${(Date.now() - startTime) / 1000
+          `Completed render ${total} tiles of style "${id}" to mbtiles after ${(Date.now() - startTime) / 1000
+          }s!`
+    );
+    } catch (error) {
+      printLog(
+        "error",
+        `Failed to render style "${id}" to mbtiles after ${(Date.now() - startTime) / 1000
+          `Failed to render style "${id}" to mbtiles after ${(Date.now() - startTime) / 1000
+          }s: ${error}`
+    );
+    } finally {
+      /* Destroy renderer pool */
+      if (pool) {
+        pool.drain().then(() => pool.clear());
+      }
+
+      // Close MBTiles SQLite database
+      if (source) {
+        closeMBTilesDB(source);
+      }
     }
-
-    printLog("info", log);
-
-    /* Open MBTiles SQLite database */
-    printLog("info", "Creating MBTiles...");
-
-    source = await openMBTilesDB(
-      filePath,
-      true,
-      30000 // 30 secs
+  }
+
+  /**
+   * Render XYZ tiles
+   * @param {string} id Style ID
+   * @param {string} sourcePath Exported source path
+   * @param {string} filePath Exported file path
+   * @param {object} metadata Metadata object
+   * @param {number} maxRendererPoolSize Max renderer pool size
+   * @param {number} concurrency Concurrency
+   * @param {boolean} storeTransparent Is store transparent tile?
+   * @param {boolean} createOverview Is create overview?
+   * @param {number} tileScale Tile scale
+   * @param {256|512} tileSize Tile size
+   * @param {string|number|boolean} refreshBefore Date string in format "YYYY-MM-DDTHH:mm:ss"/Number of days before which files should be refreshed/Compare MD5
+   * @returns {Promise<void>}
+   */
+  export async function renderXYZTiles(
+    id,
+    sourcePath,
+    filePath,
+    metadata,
+    maxRendererPoolSize,
+    concurrency,
+    storeTransparent,
+    createOverview,
+    tileScale,
+    tileSize,
+    refreshBefore
+  ) {
+    const startTime = Date.now();
+
+    let source;
+    let styleJSON;
+    let pool;
+
+    try {
+      /* Calculate summary */
+      const { targetCoverages, realBBox, total, tileBounds } = getTileBounds({
+        bbox: metadata.bounds,
+        minZoom: metadata.minzoom,
+        maxZoom: metadata.maxzoom,
+      });
+
+      let log = `Rendering ${total} tiles of style "${id}" to xyz with:`;
+      log += `\n\tFile path: ${filePath} - Source path: ${sourcePath}`;
+      log += `\n\tStore transparent: ${storeTransparent}`;
+      log += `\n\tMax renderer pool size: ${maxRendererPoolSize} - Concurrency: ${concurrency}`;
+      log += `\n\tCreate overview: ${createOverview}`;
+      log += `\n\tFormat: ${metadata.format} - Tile scale: ${tileScale} - Tile size: ${tileSize}`;
+      log += `\n\tBBox: ${JSON.stringify(metadata.bounds)}- Minzoom: ${metadata.minzoom} - Maxzoom: ${metadata.maxzoom}`;
+
+      let refreshTimestamp;
+      if (typeof refreshBefore === "string") {
+        refreshTimestamp = new Date(refreshBefore).getTime();
+
+        log += `\n\tRefresh before: ${refreshBefore}`;
+      } else if (typeof refreshBefore === "number") {
+        const now = new Date();
+
+        refreshTimestamp = now.setDate(now.getDate() - refreshBefore);
+
+        log += `\n\tOld than: ${refreshBefore} days`;
+      } else if (refreshBefore === true) {
+        refreshTimestamp = true;
+
+        log += `\n\tRefresh before: Check MD5`;
+      }
+
+      printLog("info", log);
+
+      /* Open MD5 SQLite database */
+      printLog("info", "Creating MBTiles...");
+
+      const source = await openXYZMD5DB(
+        filePath,
+        true,
+        30000 // 30 secs
+      );
+
+      /* Get tile extra info */
+      let tileExtraInfo;
+
+      if (refreshTimestamp) {
+        try {
+          printLog("info", `Get tile extra info from "${filePath}"...`);
+
+          tileExtraInfo = getXYZTileExtraInfoFromCoverages(
+            source,
+            targetCoverages,
+            refreshTimestamp === true
+          );
+        } catch (error) {
+          printLog(
+            "error",
+            `Failed to get tile extra info from "${filePath}": ${error}`
+          );
+
+          tileExtraInfo = {};
+        }
+      }
+
+      /* Update XYZ metadata */
+      printLog("info", "Updating XYZ metadata...");
+
+      await updateXYZMetadata(
+        source,
+        {
+          ...metadata,
+          bounds: realBBox,
+        },
+        30000 // 30 secs
+      );
+
+      /* Create renderer pool */
+      const item = config.styles[id];
+      styleJSON = await getRenderedStyleJSON(item.path);
+
+      if (maxRendererPoolSize) {
+        pool = createPool(
+          {
+            create: () =>
+              createRenderer({
+                mode: "tile",
+                ratio: tileScale,
+                styleJSON: styleJSON,
+              }),
+            create: () =>
+              createRenderer({
+                mode: "tile",
+                ratio: tileScale,
+                styleJSON: styleJSON,
+              }),
+            destroy: (renderer) => renderer.release(),
+          },
+          {
+            min: 1,
+            max: maxRendererPoolSize,
+          }
+        );
+      }
+
+      async function renderTileData(z, x, y, tasks) {
+        const tileName = `${z}/${x}/${y}`;
+
+        const completeTasks = tasks.completeTasks;
+
+        try {
+          if (refreshTimestamp === true) {
+            printLog(
+              "info",
+              `Rendering style "${id}" - Tile "${tileName}" - ${completeTasks}/${total}...`
+            );
+
+            // Rendered data
+            const data = await renderImageTileData({
+              pool: pool,
+              styleJSON: styleJSON,
+              tileScale: tileScale,
+              tileSize: tileSize,
+              z: z,
+              x: x,
+              y: y,
+              format: metadata.format,
+            });
+
+            if (tileExtraInfo[tileName] === calculateMD5(data)) {
+              return;
+            }
+
+            // Store data
+            await cacheXYZTileFile(
+              sourcePath,
+              source,
+              z,
+              x,
+              y,
+              metadata.format,
+              data,
+              storeTransparent
+            );
+          } else {
+            if (refreshTimestamp && tileExtraInfo[tileName] >= refreshTimestamp) {
+              return;
+            }
+
+            printLog(
+              "info",
+              `Rendering style "${id}" - Tile "${tileName}" - ${completeTasks}/${total}...`
+            );
+
+            // Rendered data
+            const data = await renderImageTileData({
+              pool: pool,
+              styleJSON: styleJSON,
+              tileScale: tileScale,
+              tileSize: tileSize,
+              z: z,
+              x: x,
+              y: y,
+              format: metadata.format,
+            });
+
+            // Store data
+            await cacheXYZTileFile(
+              sourcePath,
+              source,
+              z,
+              x,
+              y,
+              metadata.format,
+              data,
+              storeTransparent
+            );
+          }
+        } catch (error) {
+          printLog(
+            "error",
+            `Failed to render style "${id}" - Tile "${tileName}" - ${completeTasks}/${total}: ${error}`
+          );
+        }
+      }
+
+      // Render tiles with concurrency
+      printLog("info", "Rendering tiles to XYZ...");
+
+      await handleTilesConcurrency(concurrency, renderTileData, tileBounds, item);
+      await handleTilesConcurrency(concurrency, renderTileData, tileBounds, item);
+
+      /* Remove parent folders if empty */
+      await removeEmptyFolders(sourcePath, /^.*\.(gif|png|jpg|jpeg|webp)$/);
+
+      /* Create overviews */
+      if (createOverview) {
+        printLog("info", `Creating overviews...`);
+
+        await addXYZOverviews(sourcePath, source, concurrency, tileSize);
+
+        printLog("info", "Calculating tile extra info...");
+
+        await calculateXYZTileExtraInfo(sourcePath, source);
+      }
+
+      printLog(
+        "info",
+        `Completed render ${total} tiles of style "${id}" to xyz after ${(Date.now() - startTime) / 1000
+          `Completed render ${total} tiles of style "${id}" to xyz after ${(Date.now() - startTime) / 1000
+          }s!`
     );
-
-    /* Get tile extra info */
-    let tileExtraInfo;
-
-    if (refreshTimestamp) {
-      try {
-        printLog("info", `Get tile extra info from "${filePath}"...`);
-
-        tileExtraInfo = getMBTilesTileExtraInfoFromCoverages(
-          source,
-          targetCoverages,
-          refreshTimestamp === true
-        );
-      } catch (error) {
-        printLog(
-          "error",
-          `Failed to get tile extra info from "${filePath}": ${error}`
-        );
-
-        tileExtraInfo = {};
+    } catch (error) {
+      printLog(
+        "error",
+        `Failed to render style "${id}" to xyz after ${(Date.now() - startTime) / 1000
+        }s: ${error}`
+      );
+    } finally {
+      /* Destroy renderer pool */
+      if (pool) {
+        pool.drain().then(() => pool.clear());
+      }
+
+      /* Close MD5 SQLite database */
+      if (source) {
+        closeXYZMD5DB(source);
       }
     }
-
-    /* Update MBTiles metadata */
-    printLog("info", "Updating MBTiles metadata...");
-
-    await updateMBTilesMetadata(
-      source,
-      {
+  }
+
+  /**
+   * Render PostgreSQL tiles
+   * @param {string} id Style ID
+   * @param {string} filePath Exported file path
+   * @param {object} metadata Metadata object
+   * @param {number} maxRendererPoolSize Max renderer pool size
+   * @param {number} concurrency Concurrency
+   * @param {boolean} storeTransparent Is store transparent tile?
+   * @param {boolean} createOverview Is create overview?
+   * @param {number} tileScale Tile scale
+   * @param {256|512} tileSize Tile size
+   * @param {string|number|boolean} refreshBefore Date string in format "YYYY-MM-DDTHH:mm:ss"/Number of days before which files should be refreshed/Compare MD5
+   * @returns {Promise<void>}
+   */
+  export async function renderPostgreSQLTiles(
+    id,
+    filePath,
+    metadata,
+    maxRendererPoolSize,
+    concurrency,
+    storeTransparent,
+    createOverview,
+    tileScale,
+    tileSize,
+    refreshBefore
+  ) {
+    const startTime = Date.now();
+
+    let source;
+    let styleJSON;
+    let pool;
+
+    try {
+      /* Calculate summary */
+      const { targetCoverages, realBBox, total, tileBounds } = getTileBounds({
+        bbox: metadata.bounds,
+        minZoom: metadata.minzoom,
+        maxZoom: metadata.maxzoom,
+      });
+
+      let log = `Rendering ${total} tiles of style "${id}" to postgresql with:`;
+      log += `\n\tFile path: ${filePath}`;
+      log += `\n\tStore transparent: ${storeTransparent}`;
+      log += `\n\tMax renderer pool size: ${maxRendererPoolSize} - Concurrency: ${concurrency}`;
+      log += `\n\tCreate overview: ${createOverview}`;
+      log += `\n\tFormat: ${metadata.format} - Tile scale: ${tileScale} - Tile size: ${tileSize}`;
+      log += `\n\tBBox: ${JSON.stringify(metadata.bounds)}- Minzoom: ${metadata.minzoom} - Maxzoom: ${metadata.maxzoom}`;
+
+      let refreshTimestamp;
+      if (typeof refreshBefore === "string") {
+        refreshTimestamp = new Date(refreshBefore).getTime();
+
+        log += `\n\tRefresh before: ${refreshBefore}`;
+      } else if (typeof refreshBefore === "number") {
+        const now = new Date();
+
+        refreshTimestamp = now.setDate(now.getDate() - refreshBefore);
+
+        log += `\n\tOld than: ${refreshBefore} days`;
+      } else if (refreshBefore === true) {
+        refreshTimestamp = true;
+
+        log += `\n\tRefresh before: Check MD5`;
+      }
+
+      printLog("info", log);
+
+      /* Open PostgreSQL database */
+      printLog("info", "Creating PostgreSQL...");
+
+      source = await openPostgreSQLDB(filePath, true);
+
+      /* Get tile extra info */
+      let tileExtraInfo;
+
+      if (refreshTimestamp) {
+        try {
+          printLog("info", `Get tile extra info from "${filePath}"...`);
+
+          tileExtraInfo = await getPostgreSQLTileExtraInfoFromCoverages(
+            source,
+            targetCoverages,
+            refreshTimestamp === true
+          );
+        } catch (error) {
+          printLog(
+            "error",
+            `Failed to get tile extra info from "${filePath}": ${error}`
+          );
+
+          tileExtraInfo = {};
+        }
+      }
+
+      /* Update PostgreSQL metadata */
+      printLog("info", "Updating PostgreSQL metadata...");
+
+      await updatePostgreSQLMetadata(source, {
         ...metadata,
         bounds: realBBox,
-      },
-      30000 // 30 secs
+      });
+
+      /* Create renderer pool */
+      const item = config.styles[id];
+      styleJSON = await getRenderedStyleJSON(item.path);
+
+      if (maxRendererPoolSize) {
+        pool = createPool(
+          {
+            create: () =>
+              createRenderer({
+                mode: "tile",
+                ratio: tileScale,
+                styleJSON: styleJSON,
+              }),
+            create: () =>
+              createRenderer({
+                mode: "tile",
+                ratio: tileScale,
+                styleJSON: styleJSON,
+              }),
+            destroy: (renderer) => renderer.release(),
+          },
+          {
+            min: 1,
+            max: maxRendererPoolSize,
+          }
+        );
+      }
+
+      async function renderTileData(z, x, y, tasks) {
+        const tileName = `${z}/${x}/${y}`;
+
+        const completeTasks = tasks.completeTasks;
+
+        try {
+          if (refreshTimestamp === true) {
+            printLog(
+              "info",
+              `Rendering style "${id}" - Tile "${tileName}" - ${completeTasks}/${total}...`
+            );
+
+            // Rendered data
+            const data = await renderImageTileData({
+              pool: pool,
+              styleJSON: styleJSON,
+              tileScale: tileScale,
+              tileSize: tileSize,
+              z: z,
+              x: x,
+              y: y,
+              format: metadata.format,
+            });
+
+            if (tileExtraInfo[tileName] === calculateMD5(data)) {
+              return;
+            }
+
+            // Store data
+            await cachePostgreSQLTileData(
+              source,
+              z,
+              x,
+              y,
+              data,
+              storeTransparent
+            );
+          } else {
+            if (refreshTimestamp && tileExtraInfo[tileName] >= refreshTimestamp) {
+              return;
+            }
+
+            printLog(
+              "info",
+              `Rendering style "${id}" - Tile "${tileName}" - ${completeTasks}/${total}...`
+            );
+
+            // Rendered data
+            const data = await renderImageTileData({
+              pool: pool,
+              styleJSON: styleJSON,
+              tileScale: tileScale,
+              tileSize: tileSize,
+              z: z,
+              x: x,
+              y: y,
+              format: metadata.format,
+            });
+
+            // Store data
+            await cachePostgreSQLTileData(
+              source,
+              z,
+              x,
+              y,
+              data,
+              storeTransparent
+            );
+          }
+        } catch (error) {
+          printLog(
+            "error",
+            `Failed to render style "${id}" - Tile "${tileName}" - ${completeTasks}/${total}: ${error}`
+          );
+        }
+      }
+
+      // Render tiles with concurrency
+      printLog("info", "Rendering tiles to PostgreSQL...");
+
+      await handleTilesConcurrency(concurrency, renderTileData, tileBounds, item);
+      await handleTilesConcurrency(concurrency, renderTileData, tileBounds, item);
+
+      /* Create overviews */
+      if (createOverview) {
+        printLog("info", `Creating overviews...`);
+
+        await addPostgreSQLOverviews(source, concurrency, tileSize);
+
+        printLog("info", "Calculating tile extra info...");
+
+        await calculatePostgreSQLTileExtraInfo(source);
+      }
+
+      printLog(
+        "info",
+        `Completed render ${total} tiles of style "${id}" to postgresql after ${(Date.now() - startTime) / 1000
+          `Completed render ${total} tiles of style "${id}" to postgresql after ${(Date.now() - startTime) / 1000
+          }s!`
     );
-
-    /* Create renderer pool */
-    const item = config.styles[id];
-    styleJSON = await getRenderedStyleJSON(item.path);
-
-    if (maxRendererPoolSize) {
-      pool = createPool(
-        {
-          create: () =>
-            createRenderer({
-              mode: "tile",
-              ratio: tileScale,
-              styleJSON: styleJSON,
-            }),
-          destroy: (renderer) => renderer.release(),
-        },
-        {
-          min: 1,
-          max: maxRendererPoolSize,
-        }
-      );
+    } catch (error) {
+      printLog(
+        "error",
+        `Failed to render style "${id}" to postgresql after ${(Date.now() - startTime) / 1000
+          `Failed to render style "${id}" to postgresql after ${(Date.now() - startTime) / 1000
+          }s: ${error}`
+    );
+    } finally {
+      /* Destroy renderer pool */
+      if (pool) {
+        pool.drain().then(() => pool.clear());
+      }
+
+      /* Close PostgreSQL database */
+      if (source) {
+        closePostgreSQLDB(source);
+      }
     }
-
-    async function renderTileData(z, x, y, tasks) {
-      const tileName = `${z}/${x}/${y}`;
-
-      const completeTasks = tasks.completeTasks;
-
-      try {
-        if (refreshTimestamp === true) {
-          printLog(
-            "info",
-            `Rendering style "${id}" - Tile "${tileName}" - ${completeTasks}/${total}...`
-          );
-
-          // Rendered data
-          const data = await renderImageTileData({
-            pool: pool,
-            styleJSON: styleJSON,
-            tileScale: tileScale,
-            tileSize: tileSize,
-            z: z,
-            x: x,
-            y: y,
-            format: metadata.format,
-          });
-
-          if (tileExtraInfo[tileName] === calculateMD5(data)) {
-            return;
-          }
-
-          // Store data
-          await cacheMBtilesTileData(source, z, x, y, data, storeTransparent);
-        } else {
-          if (refreshTimestamp && tileExtraInfo[tileName] >= refreshTimestamp) {
-            return;
-          }
-
-          printLog(
-            "info",
-            `Rendering style "${id}" - Tile "${tileName}" - ${completeTasks}/${total}...`
-          );
-
-          // Rendered data
-          const data = await renderImageTileData({
-            pool: pool,
-            styleJSON: styleJSON,
-            tileScale: tileScale,
-            tileSize: tileSize,
-            z: z,
-            x: x,
-            y: y,
-            format: metadata.format,
-          });
-
-          // Store data
-          await cacheMBtilesTileData(source, z, x, y, data, storeTransparent);
-        }
-      } catch (error) {
-        printLog(
-          "error",
-          `Failed to render style "${id}" - Tile "${tileName}" - ${completeTasks}/${total}: ${error}`
-        );
-      }
-    }
-
-    // Render tiles with concurrency
-    printLog("info", "Rendering tiles to MBTiles...");
-
-    await handleTilesConcurrency(concurrency, renderTileData, tileBounds, item);
-
-    /* Create overviews */
-    if (createOverview) {
-      printLog("info", `Creating overviews...`);
-
-      await addMBTilesOverviews(source, concurrency, tileSize);
-
-      printLog("info", "Calculating tile extra info...");
-
-      await calculateMBTilesTileExtraInfo(source);
-    }
-
-    printLog(
-      "info",
-      `Completed render ${total} tiles of style "${id}" to mbtiles after ${
-        (Date.now() - startTime) / 1000
-      }s!`
-    );
-  } catch (error) {
-    printLog(
-      "error",
-      `Failed to render style "${id}" to mbtiles after ${
-        (Date.now() - startTime) / 1000
-      }s: ${error}`
-    );
-  } finally {
-    /* Destroy renderer pool */
-    if (pool) {
-      pool.drain().then(() => pool.clear());
-    }
-
-    // Close MBTiles SQLite database
-    if (source) {
-      closeMBTilesDB(source);
-    }
-  }
-}
-
-/**
- * Render XYZ tiles
- * @param {string} id Style ID
- * @param {string} sourcePath Exported source path
- * @param {string} filePath Exported file path
- * @param {object} metadata Metadata object
- * @param {number} maxRendererPoolSize Max renderer pool size
- * @param {number} concurrency Concurrency
- * @param {boolean} storeTransparent Is store transparent tile?
- * @param {boolean} createOverview Is create overview?
- * @param {number} tileScale Tile scale
- * @param {256|512} tileSize Tile size
- * @param {string|number|boolean} refreshBefore Date string in format "YYYY-MM-DDTHH:mm:ss"/Number of days before which files should be refreshed/Compare MD5
- * @returns {Promise<void>}
- */
-export async function renderXYZTiles(
-  id,
-  sourcePath,
-  filePath,
-  metadata,
-  maxRendererPoolSize,
-  concurrency,
-  storeTransparent,
-  createOverview,
-  tileScale,
-  tileSize,
-  refreshBefore
-) {
-  const startTime = Date.now();
-
-  let source;
-  let styleJSON;
-  let pool;
-
-  try {
-    /* Calculate summary */
-    const { targetCoverages, realBBox, total, tileBounds } = getTileBounds({
-      bbox: metadata.bounds,
-      minZoom: metadata.minzoom,
-      maxZoom: metadata.maxzoom,
-    });
-
-    let log = `Rendering ${total} tiles of style "${id}" to xyz with:`;
-    log += `\n\tFile path: ${filePath} - Source path: ${sourcePath}`;
-    log += `\n\tStore transparent: ${storeTransparent}`;
-    log += `\n\tMax renderer pool size: ${maxRendererPoolSize} - Concurrency: ${concurrency}`;
-    log += `\n\tCreate overview: ${createOverview}`;
-    log += `\n\tFormat: ${metadata.format} - Tile scale: ${tileScale} - Tile size: ${tileSize}`;
-    log += `\n\tBBox: ${JSON.stringify(metadata.bounds)}- Minzoom: ${metadata.minzoom} - Maxzoom: ${metadata.maxzoom}`;
-
-    let refreshTimestamp;
-    if (typeof refreshBefore === "string") {
-      refreshTimestamp = new Date(refreshBefore).getTime();
-
-      log += `\n\tRefresh before: ${refreshBefore}`;
-    } else if (typeof refreshBefore === "number") {
-      const now = new Date();
-
-      refreshTimestamp = now.setDate(now.getDate() - refreshBefore);
-
-      log += `\n\tOld than: ${refreshBefore} days`;
-    } else if (refreshBefore === true) {
-      refreshTimestamp = true;
-
-      log += `\n\tRefresh before: Check MD5`;
-    }
-
-    printLog("info", log);
-
-    /* Open MD5 SQLite database */
-    printLog("info", "Creating MBTiles...");
-
-    const source = await openXYZMD5DB(
-      filePath,
-      true,
-      30000 // 30 secs
-    );
-
-    /* Get tile extra info */
-    let tileExtraInfo;
-
-    if (refreshTimestamp) {
-      try {
-        printLog("info", `Get tile extra info from "${filePath}"...`);
-
-        tileExtraInfo = getXYZTileExtraInfoFromCoverages(
-          source,
-          targetCoverages,
-          refreshTimestamp === true
-        );
-      } catch (error) {
-        printLog(
-          "error",
-          `Failed to get tile extra info from "${filePath}": ${error}`
-        );
-
-        tileExtraInfo = {};
-      }
-    }
-
-    /* Update XYZ metadata */
-    printLog("info", "Updating XYZ metadata...");
-
-    await updateXYZMetadata(
-      source,
-      {
-        ...metadata,
-        bounds: realBBox,
-      },
-      30000 // 30 secs
-    );
-
-    /* Create renderer pool */
-    const item = config.styles[id];
-    styleJSON = await getRenderedStyleJSON(item.path);
-
-    if (maxRendererPoolSize) {
-      pool = createPool(
-        {
-          create: () =>
-            createRenderer({
-              mode: "tile",
-              ratio: tileScale,
-              styleJSON: styleJSON,
-            }),
-          destroy: (renderer) => renderer.release(),
-        },
-        {
-          min: 1,
-          max: maxRendererPoolSize,
-        }
-      );
-    }
-
-    async function renderTileData(z, x, y, tasks) {
-      const tileName = `${z}/${x}/${y}`;
-
-      const completeTasks = tasks.completeTasks;
-
-      try {
-        if (refreshTimestamp === true) {
-          printLog(
-            "info",
-            `Rendering style "${id}" - Tile "${tileName}" - ${completeTasks}/${total}...`
-          );
-
-          // Rendered data
-          const data = await renderImageTileData({
-            pool: pool,
-            styleJSON: styleJSON,
-            tileScale: tileScale,
-            tileSize: tileSize,
-            z: z,
-            x: x,
-            y: y,
-            format: metadata.format,
-          });
-
-          if (tileExtraInfo[tileName] === calculateMD5(data)) {
-            return;
-          }
-
-          // Store data
-          await cacheXYZTileFile(
-            sourcePath,
-            source,
-            z,
-            x,
-            y,
-            metadata.format,
-            data,
-            storeTransparent
-          );
-        } else {
-          if (refreshTimestamp && tileExtraInfo[tileName] >= refreshTimestamp) {
-            return;
-          }
-
-          printLog(
-            "info",
-            `Rendering style "${id}" - Tile "${tileName}" - ${completeTasks}/${total}...`
-          );
-
-          // Rendered data
-          const data = await renderImageTileData({
-            pool: pool,
-            styleJSON: styleJSON,
-            tileScale: tileScale,
-            tileSize: tileSize,
-            z: z,
-            x: x,
-            y: y,
-            format: metadata.format,
-          });
-
-          // Store data
-          await cacheXYZTileFile(
-            sourcePath,
-            source,
-            z,
-            x,
-            y,
-            metadata.format,
-            data,
-            storeTransparent
-          );
-        }
-      } catch (error) {
-        printLog(
-          "error",
-          `Failed to render style "${id}" - Tile "${tileName}" - ${completeTasks}/${total}: ${error}`
-        );
-      }
-    }
-
-    // Render tiles with concurrency
-    printLog("info", "Rendering tiles to XYZ...");
-
-    await handleTilesConcurrency(concurrency, renderTileData, tileBounds, item);
-
-    /* Remove parent folders if empty */
-    await removeEmptyFolders(sourcePath, /^.*\.(gif|png|jpg|jpeg|webp)$/);
-
-    /* Create overviews */
-    if (createOverview) {
-      printLog("info", `Creating overviews...`);
-
-      await addXYZOverviews(sourcePath, source, concurrency, tileSize);
-
-      printLog("info", "Calculating tile extra info...");
-
-      await calculateXYZTileExtraInfo(sourcePath, source);
-    }
-
-    printLog(
-      "info",
-      `Completed render ${total} tiles of style "${id}" to xyz after ${
-        (Date.now() - startTime) / 1000
-      }s!`
-    );
-  } catch (error) {
-    printLog(
-      "error",
-      `Failed to render style "${id}" to xyz after ${
-        (Date.now() - startTime) / 1000
-      }s: ${error}`
-    );
-  } finally {
-    /* Destroy renderer pool */
-    if (pool) {
-      pool.drain().then(() => pool.clear());
-    }
-
-    /* Close MD5 SQLite database */
-    if (source) {
-      closeXYZMD5DB(source);
-    }
-  }
-}
-
-/**
- * Render PostgreSQL tiles
- * @param {string} id Style ID
- * @param {string} filePath Exported file path
- * @param {object} metadata Metadata object
- * @param {number} maxRendererPoolSize Max renderer pool size
- * @param {number} concurrency Concurrency
- * @param {boolean} storeTransparent Is store transparent tile?
- * @param {boolean} createOverview Is create overview?
- * @param {number} tileScale Tile scale
- * @param {256|512} tileSize Tile size
- * @param {string|number|boolean} refreshBefore Date string in format "YYYY-MM-DDTHH:mm:ss"/Number of days before which files should be refreshed/Compare MD5
- * @returns {Promise<void>}
- */
-export async function renderPostgreSQLTiles(
-  id,
-  filePath,
-  metadata,
-  maxRendererPoolSize,
-  concurrency,
-  storeTransparent,
-  createOverview,
-  tileScale,
-  tileSize,
-  refreshBefore
-) {
-  const startTime = Date.now();
-
-  let source;
-  let styleJSON;
-  let pool;
-
-  try {
-    /* Calculate summary */
-    const { targetCoverages, realBBox, total, tileBounds } = getTileBounds({
-      bbox: metadata.bounds,
-      minZoom: metadata.minzoom,
-      maxZoom: metadata.maxzoom,
-    });
-
-    let log = `Rendering ${total} tiles of style "${id}" to postgresql with:`;
-    log += `\n\tFile path: ${filePath}`;
-    log += `\n\tStore transparent: ${storeTransparent}`;
-    log += `\n\tMax renderer pool size: ${maxRendererPoolSize} - Concurrency: ${concurrency}`;
-    log += `\n\tCreate overview: ${createOverview}`;
-    log += `\n\tFormat: ${metadata.format} - Tile scale: ${tileScale} - Tile size: ${tileSize}`;
-    log += `\n\tBBox: ${JSON.stringify(metadata.bounds)}- Minzoom: ${metadata.minzoom} - Maxzoom: ${metadata.maxzoom}`;
-
-    let refreshTimestamp;
-    if (typeof refreshBefore === "string") {
-      refreshTimestamp = new Date(refreshBefore).getTime();
-
-      log += `\n\tRefresh before: ${refreshBefore}`;
-    } else if (typeof refreshBefore === "number") {
-      const now = new Date();
-
-      refreshTimestamp = now.setDate(now.getDate() - refreshBefore);
-
-      log += `\n\tOld than: ${refreshBefore} days`;
-    } else if (refreshBefore === true) {
-      refreshTimestamp = true;
-
-      log += `\n\tRefresh before: Check MD5`;
-    }
-
-    printLog("info", log);
-
-    /* Open PostgreSQL database */
-    printLog("info", "Creating PostgreSQL...");
-
-    source = await openPostgreSQLDB(filePath, true);
-
-    /* Get tile extra info */
-    let tileExtraInfo;
-
-    if (refreshTimestamp) {
-      try {
-        printLog("info", `Get tile extra info from "${filePath}"...`);
-
-        tileExtraInfo = await getPostgreSQLTileExtraInfoFromCoverages(
-          source,
-          targetCoverages,
-          refreshTimestamp === true
-        );
-      } catch (error) {
-        printLog(
-          "error",
-          `Failed to get tile extra info from "${filePath}": ${error}`
-        );
-
-        tileExtraInfo = {};
-      }
-    }
-
-    /* Update PostgreSQL metadata */
-    printLog("info", "Updating PostgreSQL metadata...");
-
-    await updatePostgreSQLMetadata(source, {
-      ...metadata,
-      bounds: realBBox,
-    });
-
-    /* Create renderer pool */
-    const item = config.styles[id];
-    styleJSON = await getRenderedStyleJSON(item.path);
-
-    if (maxRendererPoolSize) {
-      pool = createPool(
-        {
-          create: () =>
-            createRenderer({
-              mode: "tile",
-              ratio: tileScale,
-              styleJSON: styleJSON,
-            }),
-          destroy: (renderer) => renderer.release(),
-        },
-        {
-          min: 1,
-          max: maxRendererPoolSize,
-        }
-      );
-    }
-
-    async function renderTileData(z, x, y, tasks) {
-      const tileName = `${z}/${x}/${y}`;
-
-      const completeTasks = tasks.completeTasks;
-
-      try {
-        if (refreshTimestamp === true) {
-          printLog(
-            "info",
-            `Rendering style "${id}" - Tile "${tileName}" - ${completeTasks}/${total}...`
-          );
-
-          // Rendered data
-          const data = await renderImageTileData({
-            pool: pool,
-            styleJSON: styleJSON,
-            tileScale: tileScale,
-            tileSize: tileSize,
-            z: z,
-            x: x,
-            y: y,
-            format: metadata.format,
-          });
-
-          if (tileExtraInfo[tileName] === calculateMD5(data)) {
-            return;
-          }
-
-          // Store data
-          await cachePostgreSQLTileData(
-            source,
-            z,
-            x,
-            y,
-            data,
-            storeTransparent
-          );
-        } else {
-          if (refreshTimestamp && tileExtraInfo[tileName] >= refreshTimestamp) {
-            return;
-          }
-
-          printLog(
-            "info",
-            `Rendering style "${id}" - Tile "${tileName}" - ${completeTasks}/${total}...`
-          );
-
-          // Rendered data
-          const data = await renderImageTileData({
-            pool: pool,
-            styleJSON: styleJSON,
-            tileScale: tileScale,
-            tileSize: tileSize,
-            z: z,
-            x: x,
-            y: y,
-            format: metadata.format,
-          });
-
-          // Store data
-          await cachePostgreSQLTileData(
-            source,
-            z,
-            x,
-            y,
-            data,
-            storeTransparent
-          );
-        }
-      } catch (error) {
-        printLog(
-          "error",
-          `Failed to render style "${id}" - Tile "${tileName}" - ${completeTasks}/${total}: ${error}`
-        );
-      }
-    }
-
-    // Render tiles with concurrency
-    printLog("info", "Rendering tiles to PostgreSQL...");
-
-    await handleTilesConcurrency(concurrency, renderTileData, tileBounds, item);
-
-    /* Create overviews */
-    if (createOverview) {
-      printLog("info", `Creating overviews...`);
-
-      await addPostgreSQLOverviews(source, concurrency, tileSize);
-
-      printLog("info", "Calculating tile extra info...");
-
-      await calculatePostgreSQLTileExtraInfo(source);
-    }
-
-    printLog(
-      "info",
-      `Completed render ${total} tiles of style "${id}" to postgresql after ${
-        (Date.now() - startTime) / 1000
-      }s!`
-    );
-  } catch (error) {
-    printLog(
-      "error",
-      `Failed to render style "${id}" to postgresql after ${
-        (Date.now() - startTime) / 1000
-      }s: ${error}`
-    );
-  } finally {
-    /* Destroy renderer pool */
-    if (pool) {
-      pool.drain().then(() => pool.clear());
-    }
-
-    /* Close PostgreSQL database */
-    if (source) {
-      closePostgreSQLDB(source);
-    }
-  }
-}+  }